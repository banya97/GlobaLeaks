#!/bin/bash
DIR="$( cd "$( dirname "${BASH_SOURCE[0]}" )" && pwd )"
. ${DIR}/common_inc.sh

usage()
{
cat << EOF
usage: ./${SCRIPTNAME} options

OPTIONS:
   -h      Show this message
   -v      To build a tagged release
   -n      To build a non signed package

EOF
}

SIGN=1
while getopts “hv:n” OPTION
do
  case $OPTION in
    h)
      usage
      exit 1
      ;;
    v)
      TAG=$OPTARG
      ;;
    n)
      SIGN=0
      ;;
    ?)
      usage
      exit
      ;;
    esac
done

build_glbackend()
{
  cd ${BUILD_DIR}
  if [ -d ${GLBACKEND_TMP} ]; then
    echo "Directory ${GLBACKEND_TMP} already present and need to be removed"
    read -n1 -p "Do you want to delete ${GLBACKEND_TMP}? (y/n): "
    echo
    if [[ $REPLY != [yY] ]]; then
      echo "Cannot proceed"
      exit
    fi
    rm -rf ${GLBACKEND_TMP}
  fi
  if [ -d ${GLBACKEND_DIR} ]; then
<<<<<<< HEAD
      echo "Directory ${GLBACKEND_DIR} already present. Can be used as package source"
    read -n1 -p "Do you want to use the existing repository from ${GLBACKEND_DIR} (y/n): "
=======
    echo "Directory ${GLBACKEND_DIR} already present. "
    read -n1 -p "Do you want to use the existent ${GLBACKEND_DIR}? (y/n): "
>>>>>>> f1509e25
    echo
    if [[ $REPLY != [yY] ]]; then
      echo "[+] Cloning GLBackend in ${GLBACKEND_TMP}"
      git clone $GLBACKEND_GIT_REPO ${GLBACKEND_TMP}
    else
      echo "[+] Copying existent ${GLBACKEND_DIR} in ${GLBACKEND_TMP}"
      cp ${GLBACKEND_DIR} ${GLBACKEND_TMP} -r
    fi
  else
    echo "[+] Cloning GLBackend in ${GLBACKEND_TMP}"
    git clone $GLBACKEND_GIT_REPO ${GLBACKEND_TMP}
  fi

  cd ${GLBACKEND_TMP}

  if test $GLBACKEND_TAG; then
    git checkout $GLBACKEND_TAG
    GLBACKEND_REVISION=$GLBACKEND_TAG
  else
    GLBACKEND_REVISION=`git rev-parse HEAD | cut -c 1-8`
  fi

  pip install -r requirements.txt

  unzip ${GLC_BUILD}/*.zip -d ${GLBACKEND_TMP}
  mv ${GLBACKEND_TMP}/glclient* ${GLBACKEND_TMP}/glclient

  echo "[+] Building GLBackend"
  POSTINST=${GLBACKEND_TMP}/debian/postinst
  echo "/etc/init.d/globaleaks start" >> $POSTINST
  echo "# generated by your friendly globaleaks build bot :)" >> $POSTINST
  python setup.py sdist
  echo "[+] Building .deb"

  cd dist
  py2dsc globaleaks-*.tar.gz
  cd deb_dist/globaleaks-*
  rm -rf debian/
  cp -rf ${GLBACKEND_TMP}/debian debian

  if [ $SIGN -eq 1 ]; then
    debuild
  else
    debuild -i -us -uc -b
  fi

  mv ${GLBACKEND_TMP}/dist ${GLB_BUILD}
}

build_glbackend

echo "[+] All done!"
echo ""
echo "GLBackend build is now present in ${GLB_BUILD}"
<|MERGE_RESOLUTION|>--- conflicted
+++ resolved
@@ -50,13 +50,8 @@
     rm -rf ${GLBACKEND_TMP}
   fi
   if [ -d ${GLBACKEND_DIR} ]; then
-<<<<<<< HEAD
-      echo "Directory ${GLBACKEND_DIR} already present. Can be used as package source"
+    echo "Directory ${GLBACKEND_DIR} already present. Can be used as package source"
     read -n1 -p "Do you want to use the existing repository from ${GLBACKEND_DIR} (y/n): "
-=======
-    echo "Directory ${GLBACKEND_DIR} already present. "
-    read -n1 -p "Do you want to use the existent ${GLBACKEND_DIR}? (y/n): "
->>>>>>> f1509e25
     echo
     if [[ $REPLY != [yY] ]]; then
       echo "[+] Cloning GLBackend in ${GLBACKEND_TMP}"
