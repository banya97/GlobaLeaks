--- conflicted
+++ resolved
@@ -36,25 +36,11 @@
     The hooks for sanitization and verification of user supplied data is found
     inside of globaleaks/rest/hooks/.
     """
-<<<<<<< HEAD
-    #target = DummyHandler() # wtf does it mean 'target' ? variable name need to be explicit and express their content
-                             # DummyHandler has to be removed, what's role for this vars ?
-                             # XXX review
-=======
->>>>>>> f28aa98d
 
     # Used for passing status code from handlers to client
     status_code = None
     method = None
 
-<<<<<<< HEAD
-    # Arguments being sent from client via POST/GET/DELETE/PUT
-    arguments = []
-
-    keywordArguments = {}
-
-=======
->>>>>>> f28aa98d
     # Arguments matched from the in the regexp of the REST spec
     matchedArguments = []
     # Store the sanitized request
@@ -182,13 +168,8 @@
     @inlineCallbacks
     def handle(self, action):
         """
-<<<<<<< HEAD
-        Make the requested handler deal with the request.
-        Basically we do Target->method(*arg, **kw)
-=======
         Make the processor handle deal with the request.
         Basically we do Processor->method(*arg, **kw)
->>>>>>> f28aa98d
 
         :action the name of the method to be called on self.processor
         """
