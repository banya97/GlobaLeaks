--- conflicted
+++ resolved
@@ -181,7 +181,7 @@
     'select_all_receivers': bool,
     'show_small_cards': bool,
     'show_receivers': bool,
-    'enable_private_messages': bool, 
+    'enable_private_messages': bool,
     'presentation_order': int,
 #    'step': AssertionError("Need to be update the Context format")
 }
@@ -303,7 +303,6 @@
 
 AnomaliesCollection = [ AnomalyLine ]
 
-<<<<<<< HEAD
 nodeReceiver = {
      'update_date': unicode,
      'receiver_level': int,
@@ -315,19 +314,6 @@
      'gpg_key_status': unicode,
      'id': uuid_regexp,
      'creation_date': dateType,
-=======
-nodeReceiver = { 
-    'update_date': unicode,
-    'receiver_level': int,
-    'name': unicode,
-    'tags': [ unicode ],
-    'contexts': [ uuid_regexp ],
-    'description': unicode,
-    'presentation_order': int,
-    'gpg_key_status': unicode,
-    'id': uuid_regexp,
-    'creation_date': dateType,
->>>>>>> 36747c22
 }
 
 nodeReceiverCollection = [ nodeReceiver ]
@@ -410,7 +396,6 @@
     'escalation_threshold': int,
 }
 
-<<<<<<< HEAD
 # TODO if the admin has visibility to different variables compared to the WB
 # if its so, rename to FieldDesc (generic)
 
@@ -452,7 +437,7 @@
 }
 
 adminStepDescList = [ adminStepDesc ]
-=======
+
 wizardFieldDesc = {
     'incremental_number': int,
     'localized_name': dict,
@@ -480,5 +465,4 @@
     'context' : adminContextDesc,
     'node' : adminNodeDesc,
     'appdata' : wizardFieldUpdate,
-}
->>>>>>> 36747c22
+}