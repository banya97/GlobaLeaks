--- conflicted
+++ resolved
@@ -189,15 +189,7 @@
     tmp.append("Subject: GLBackend Exception [%d]\n" % mail_exception.mail_counter)
     tmp.append("Content-Type: text/plain; charset=ISO-8859-1\n")
     tmp.append("Content-Transfer-Encoding: 8bit\n\n")
-<<<<<<< HEAD
     tmp.append("Source: %s" % " ".join(os.uname()))
-    tmp.append("%s %s" % (excType, etype.__doc__))
-    for line in traceback.extract_tb(tb):
-        tmp.append("\tFile: \"%s\"\n\t\t%s %s: %s\n" % (line[0], line[2], line[1], line[3]))
-    while 1:
-        if not tb.tb_next: break
-        tb = tb.tb_next
-=======
     tmp.append("%s %s" % (exc_type.strip(), etype.__doc__))
     for line in traceback.extract_tb(tback):
         tmp.append("\tFile: \"%s\"\n\t\t%s %s: %s\n"
@@ -206,7 +198,6 @@
         if not tback.tb_next:
             break
         tback = tback.tb_next
->>>>>>> 32106071
     stack = []
     f = tback.tb_frame
     while f:
@@ -222,8 +213,8 @@
             tmp.append("\n\t%20s = " % key)
             try:
                 tmp.append(str(val))
-            except e:
-                tmp.append("<ERROR WHILE PRINTING VALUE>")
+            except Exception, e:
+                tmp.append("<ERROR WHILE PRINTING VALUE> %s" % e)
 
     message = StringIO(''.join(tmp))
 
