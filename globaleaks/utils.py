# -*- coding: UTF-8
#   config
#   ******
#
# GlobaLeaks Utility Functions

from datetime import datetime, timedelta
import logging
import re
<<<<<<< HEAD
=======
import os
>>>>>>> 967de055
import time
import traceback

from OpenSSL import SSL
from StringIO import StringIO

from twisted.internet import reactor
from twisted.internet.defer import Deferred
from twisted.mail.smtp import ESMTPSenderFactory
from twisted.internet.ssl import ClientContextFactory

from twisted.python import log as twlog
from Crypto.Hash import SHA256
from twisted.internet import fdesc

from globaleaks.settings import GLSetting


class Publisher(twlog.LogPublisher):
    """
    Customized LogPublisher
    """
    def info(self, *arg, **kw):
        kw['logLevel'] = logging.INFO
        return self.msg(*arg, **kw)

    def debug(self, *arg, **kw):
        kw['logLevel'] = logging.DEBUG
        return self.msg(*arg, **kw)

    def err(self, *arg, **kw):
        kw['logLevel'] = logging.ERROR
        return twlog.err(*arg, **kw)

    def start_logging(self):
        """
        If configured enables logserver
        """
        if GLSetting.logfile:
            logfile_observer = twlog.FileLogObserver(open(GLSetting.logfile,
                                                     'w'))
            self.addObserver(logfile_observer.emit)

        logpy_observer = twlog.PythonLoggingObserver('globaleaks')
        logpy_observer.logger.setLevel(GLSetting.loglevel)
        self.addObserver(logpy_observer.emit)

log = Publisher()


## Hashing utils

def get_file_checksum(filepath):

    sha = SHA256.new()

    chunk_size = 8192

    with open(filepath, 'rb') as fp:

        fdesc.setNonBlocking(fp.fileno())
        while True:
            chunk = fp.read(chunk_size)
            if len(chunk) == 0:
                break
            sha.update(chunk)

    return sha.hexdigest()

## time facilities ##

def utc_future_date(seconds=0, minutes=0, hours=0):
    """
    @param seconds: get a datetime obj with now+hours
    @param minutes: get a datetime obj with now+minutes
    @param hours: get a datetime obj with now+seconds
    @return: a datetime object
    """
<<<<<<< HEAD
    delta = (minutes * 60) + (hours * 3600) + seconds
    retTime = datetime.utcnow() - timedelta(seconds=time.timezone) + timedelta(seconds=delta)
    return retTime
=======
    delta = seconds + (minutes * 60) + (hours * 3600)
    delta = timedelta(seconds=delta) - timedelta(seconds=time.timezone)
    return datetime.utcnow() + delta


def datetime_now():
    """
    @param: a random key used to cache a certain datetime
    @return: a datetime object of now, coherent with the timezone
    """
    now = datetime.utcnow() - timedelta(seconds=time.timezone)
    return now


def is_expired(old_date, seconds=0, minutes=0, hours=0, day=0):
    """
    @param old_date: the datetime stored in the databased
>>>>>>> 967de055

    @param seconds, minutes, hours, day
        the expire time of the element

<<<<<<< HEAD
def datetimeNow():
    """
    @param: a random key used to cache a certain datetime
    @return: a datetime object of now, coherent with the timezone
    """
    now = datetime.utcnow() - timedelta(seconds=time.timezone)
    return now


def is_expired(old_date, seconds=0, minutes=0, hours=0, day=0):
    """
    @param old_date: the datetime stored in the databased

    @param seconds, minutes, hours, day
        the expire time of the element

    @return:
        if the amount requeste by those four param has been reached
        is returned True, else is returned False
    """
    if not old_date:
        return False

    total_hours = (day * 24) + hours
    check = old_date + timedelta(seconds=seconds, minutes=minutes, hours=total_hours)
    now = datetime.utcnow() - timedelta(seconds=time.timezone)

    return now > check


def prettyDateTime(when):
    """
=======
    @return:
        if the amount requeste by those four param has been reached
        is returned True, else is returned False
    """
    if not old_date:
        return False

    total_hours = (day * 24) + hours
    check = old_date
    check += timedelta(seconds=seconds, minutes=minutes, hours=total_hours)
    now = datetime.utcnow() - timedelta(seconds=time.timezone)

    return now > check


def pretty_date_time(when):
    """
>>>>>>> 967de055
    @param when: a datetime
    @return: the date in ISO 8601, or 'Never' if not set
    """
    if when is None:
        return u'Never'
    else:
        return when.isoformat()

## Mail utilities ##

def sendmail(authentication_username, authentication_secret, from_address,
             to_address, message_file, smtp_host, smtp_port=25):
    """
    Sends an email using SSLv3 over SMTP

    @param authentication_username: account username
    @param authentication_secret: account password
    @param from_address: the from address field of the email
    @param to_address: the to address field of the email
    @param message_file: the message content
    @param smtp_host: the smtp host
    @param smtp_port: the smtp port
    """
    context_factory = ClientContextFactory()
    context_factory.method = SSL.SSLv3_METHOD

    result_deferred = Deferred()

    sender_factory = ESMTPSenderFactory(
        authentication_username,
        authentication_secret,
        from_address,
        to_address,
        message_file,
        result_deferred,
        contextFactory=context_factory)

    reactor.connectTCP(smtp_host, smtp_port, sender_factory)

    return result_deferred


<<<<<<< HEAD
mail_counter = 0 # useful to keep track in exception series
def MailException(etype, value, tb):
=======
def mail_exception(etype, value, tback):
>>>>>>> 967de055
    """
    Formats traceback and exception data and emails the error,
    This would be enabled only in the testing phase and testing release,
    not in production release.

    @param etype: Exception class type
    @param value: Exception string value
    @param tback: Traceback string data
    """
<<<<<<< HEAD
    global mail_counter
    mail_counter += 1

    excType = re.sub("(<(type|class ')|'exceptions.|'>|__main__.)", "", str(etype)).strip()
=======
    mail_exception.mail_counter += 1

    exc_type = re.sub("(<(type|class ')|'exceptions.|'>|__main__.)",
                     "", str(etype))
>>>>>>> 967de055
    tmp = []

    tmp.append("From: %s\n" % ("stackexception@globaleaks.org"))
    tmp.append("To: %s\n" % ("stackexception@lists.globaleaks.org"))
<<<<<<< HEAD
    tmp.append("Subject: GLBackend Exception [%d]\n" % mail_counter)
=======
    tmp.append("Subject: GLBackend Exception [%d]\n" % mail_exception.mail_counter)
>>>>>>> 967de055
    tmp.append("Content-Type: text/plain; charset=ISO-8859-1\n")
    tmp.append("Content-Transfer-Encoding: 8bit\n\n")
    tmp.append("Source: %s" % " ".join(os.uname()))
    tmp.append("%s %s" % (exc_type.strip(), etype.__doc__))
    for line in traceback.extract_tb(tback):
        tmp.append("\tFile: \"%s\"\n\t\t%s %s: %s\n"
                   % (line[0], line[2], line[1], line[3]))
    while True:
        if not tback.tb_next:
            break
        tback = tback.tb_next
    stack = []
    f = tback.tb_frame
    while f:
        stack.append(f)
        f = f.f_back
    stack.reverse()
    tmp.append("\nLocals by frame, innermost last:")
    for frame in stack:
        tmp.append("\nFrame %s in %s at line %s" % (frame.f_code.co_name,
                                                    frame.f_code.co_filename,
                                                    frame.f_lineno))
        for key, val in frame.f_locals.items():
            tmp.append("\n\t%20s = " % key)
            try:
                tmp.append(str(val))
            except Exception, e:
                tmp.append("<ERROR WHILE PRINTING VALUE> %s" % e)

    message = StringIO(''.join(tmp))

<<<<<<< HEAD
    log.debug("Exception Mail (%d):\n%s" % (mail_counter, ''.join(tmp)) )
=======
    log.debug("Exception Mail (%d):\n%s" % (mail_exception.mail_counter, ''.join(tmp)) )
>>>>>>> 967de055

    sendmail("stackexception@globaleaks.org",
             "stackexception99",
             "stackexception@globaleaks.org",
             "stackexception@lists.globaleaks.org",
             message,
             "box549.bluehost.com",
             25)

mail_exception.mail_counter = 0

def acquire_mail_address(request):
    """
    Extracts email address from request

    @param request: expect a receiver request (notification_fields key, with
        mail_address key inside)
    @return: False if is invalid or missing the email address, and the
        lowercase mail address if is valid
    """

    if 'notification_fields' not in request:
        return False

    if 'mail_address' not in request['notification_fields']:
        return False

    mail_string = str(request['notification_fields']['mail_address']).lower()
    if not re.match("^([\w-]+\.)*[\w-]+@([\w-]+\.)+[a-z]{2,4}$", mail_string):
        log.debug("Invalid email address format [%s]" % mail_string)
        return False

    return unicode(mail_string)


def acquire_url_address(inputstring, hidden_service=False, http=False):

    accepted = False

    if hidden_service and re.match("^[0-9a-z]{16}\.onion$", inputstring):
        accepted |= True

    if http and re.match("^http(s?)://(\w+)\.(.*)$", inputstring):
        accepted |= True

    return accepted<|MERGE_RESOLUTION|>--- conflicted
+++ resolved
@@ -7,10 +7,7 @@
 from datetime import datetime, timedelta
 import logging
 import re
-<<<<<<< HEAD
-=======
 import os
->>>>>>> 967de055
 import time
 import traceback
 
@@ -89,11 +86,6 @@
     @param hours: get a datetime obj with now+seconds
     @return: a datetime object
     """
-<<<<<<< HEAD
-    delta = (minutes * 60) + (hours * 3600) + seconds
-    retTime = datetime.utcnow() - timedelta(seconds=time.timezone) + timedelta(seconds=delta)
-    return retTime
-=======
     delta = seconds + (minutes * 60) + (hours * 3600)
     delta = timedelta(seconds=delta) - timedelta(seconds=time.timezone)
     return datetime.utcnow() + delta
@@ -111,45 +103,10 @@
 def is_expired(old_date, seconds=0, minutes=0, hours=0, day=0):
     """
     @param old_date: the datetime stored in the databased
->>>>>>> 967de055
 
     @param seconds, minutes, hours, day
         the expire time of the element
 
-<<<<<<< HEAD
-def datetimeNow():
-    """
-    @param: a random key used to cache a certain datetime
-    @return: a datetime object of now, coherent with the timezone
-    """
-    now = datetime.utcnow() - timedelta(seconds=time.timezone)
-    return now
-
-
-def is_expired(old_date, seconds=0, minutes=0, hours=0, day=0):
-    """
-    @param old_date: the datetime stored in the databased
-
-    @param seconds, minutes, hours, day
-        the expire time of the element
-
-    @return:
-        if the amount requeste by those four param has been reached
-        is returned True, else is returned False
-    """
-    if not old_date:
-        return False
-
-    total_hours = (day * 24) + hours
-    check = old_date + timedelta(seconds=seconds, minutes=minutes, hours=total_hours)
-    now = datetime.utcnow() - timedelta(seconds=time.timezone)
-
-    return now > check
-
-
-def prettyDateTime(when):
-    """
-=======
     @return:
         if the amount requeste by those four param has been reached
         is returned True, else is returned False
@@ -167,7 +124,6 @@
 
 def pretty_date_time(when):
     """
->>>>>>> 967de055
     @param when: a datetime
     @return: the date in ISO 8601, or 'Never' if not set
     """
@@ -210,12 +166,7 @@
     return result_deferred
 
 
-<<<<<<< HEAD
-mail_counter = 0 # useful to keep track in exception series
-def MailException(etype, value, tb):
-=======
 def mail_exception(etype, value, tback):
->>>>>>> 967de055
     """
     Formats traceback and exception data and emails the error,
     This would be enabled only in the testing phase and testing release,
@@ -225,26 +176,15 @@
     @param value: Exception string value
     @param tback: Traceback string data
     """
-<<<<<<< HEAD
-    global mail_counter
-    mail_counter += 1
-
-    excType = re.sub("(<(type|class ')|'exceptions.|'>|__main__.)", "", str(etype)).strip()
-=======
     mail_exception.mail_counter += 1
 
     exc_type = re.sub("(<(type|class ')|'exceptions.|'>|__main__.)",
                      "", str(etype))
->>>>>>> 967de055
     tmp = []
 
     tmp.append("From: %s\n" % ("stackexception@globaleaks.org"))
     tmp.append("To: %s\n" % ("stackexception@lists.globaleaks.org"))
-<<<<<<< HEAD
-    tmp.append("Subject: GLBackend Exception [%d]\n" % mail_counter)
-=======
     tmp.append("Subject: GLBackend Exception [%d]\n" % mail_exception.mail_counter)
->>>>>>> 967de055
     tmp.append("Content-Type: text/plain; charset=ISO-8859-1\n")
     tmp.append("Content-Transfer-Encoding: 8bit\n\n")
     tmp.append("Source: %s" % " ".join(os.uname()))
@@ -276,11 +216,7 @@
 
     message = StringIO(''.join(tmp))
 
-<<<<<<< HEAD
-    log.debug("Exception Mail (%d):\n%s" % (mail_counter, ''.join(tmp)) )
-=======
     log.debug("Exception Mail (%d):\n%s" % (mail_exception.mail_counter, ''.join(tmp)) )
->>>>>>> 967de055
 
     sendmail("stackexception@globaleaks.org",
              "stackexception99",
