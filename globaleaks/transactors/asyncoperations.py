--- conflicted
+++ resolved
@@ -32,8 +32,6 @@
 
 class AsyncOperations(MacroOperation):
 
-<<<<<<< HEAD
-=======
     @transact
     def tip_notification(self):
 
@@ -74,7 +72,6 @@
                receivertip_iface.flip_mark(single_tip['tip_gus'], u'notified')
             else:
                receivertip_iface.flip_mark(single_tip['tip_gus'], u'unable to notify')
->>>>>>> 199fcce0
 
     @transact
     def comment_notification(self):
