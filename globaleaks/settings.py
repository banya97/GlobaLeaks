--- conflicted
+++ resolved
@@ -103,15 +103,12 @@
         self.socks_port = 9050
         self.tor_socks_enable = True
 
-<<<<<<< HEAD
-=======
         self.user = getpass.getuser()
         self.group = getpass.getuser()
         self.uid = os.getuid()
         self.gid = os.getgid()
         self.start_clean = True
 
->>>>>>> f3fda225
         # Expiry time of finalized and not finalized submission,
         # They are copied in a context *when is created*, then
         # changing this variable do not modify the cleaning
@@ -120,21 +117,18 @@
         self.submission_seconds_of_life = (3600 * 24) * 1
         # enhancement: supports "extended settings in GLCLient"
 
-<<<<<<< HEAD
-=======
     def eval_paths(self):
         self.glclient_path = os.path.abspath(os.path.join(self.root_path, '..', 'GLClient', 'app'))
         self.gldata_path = os.path.abspath(os.path.join(self.working_path, '_gldata'))
         self.cyclone_io_path = os.path.abspath(os.path.join(self.gldata_path, "cyclone_debug"))
         self.submission_path = os.path.abspath(os.path.join(self.gldata_path, 'submission'))
         self.db_file = 'sqlite:' + os.path.abspath(os.path.join(self.gldata_path,
-                                                'glbackend.db'))
+            'glbackend.db'))
         self.db_schema_file = os.path.abspath(os.path.join(self.root_path, 'globaleaks', 'db',
-                                           'sqlite.sql'))
+            'sqlite.sql'))
         self.static_source = os.path.abspath(os.path.join(self.root_path, 'static'))
         self.static_path = os.path.abspath(os.path.join(self.working_path, '_static'))
         self.logfile = os.path.abspath(os.path.join(self.gldata_path, 'glbackend.log'))
->>>>>>> f3fda225
 
     def load_cmdline_options(self):
         """
