--- conflicted
+++ resolved
@@ -13,10 +13,7 @@
 import traceback
 import logging
 import socket
-<<<<<<< HEAD
-=======
 import uuid
->>>>>>> 4cd9e488
 import pwd
 import grp
 import getpass
