# -*- coding: UTF-8
#   receiver
#   ********
#
# Implement the classes handling the requests performed to /receiver/* URI PATH
# Used by receivers to update personal preferences and access to personal data

from twisted.internet.defer import inlineCallbacks
from storm.expr import Desc

from globaleaks.utils import pretty_date_time, acquire_mail_address, acquire_bool, l10n, naturalize_fields
from globaleaks.handlers.base import BaseHandler
from globaleaks.models import Receiver, ReceiverTip, ReceiverFile
from globaleaks.settings import transact, transact_ro, GLSetting
from globaleaks.handlers.authentication import authenticated, transport_security_check
from globaleaks.rest import requests, errors
from globaleaks.security import change_password, gpg_options_parse


# https://www.youtube.com/watch?v=BMxaLEGCVdg
def receiver_serialize_receiver(receiver, language=GLSetting.memory_copy.default_language):
    receiver_dict = {
        "receiver_gus": receiver.id,
        "name": receiver.name,
        "update_date": pretty_date_time(receiver.last_update),
        "creation_date": pretty_date_time(receiver.creation_date),
        "receiver_level": receiver.receiver_level,
        "can_delete_submission": receiver.can_delete_submission,
        "username": receiver.user.username,
        "gpg_key_info": receiver.gpg_key_info,
        "gpg_key_fingerprint": receiver.gpg_key_fingerprint,
        "gpg_key_remove": False,
        "gpg_key_armor": receiver.gpg_key_armor,
        "gpg_key_status": receiver.gpg_key_status,
        "gpg_enable_notification": receiver.gpg_enable_notification,
        "gpg_enable_files": receiver.gpg_enable_files,
        "tags": receiver.tags,
        "tip_notification" : receiver.tip_notification,
        "file_notification" : receiver.file_notification,
        "comment_notification" : receiver.comment_notification,
        "notification_fields": dict(receiver.notification_fields),
        "failed_login": receiver.user.failed_login_count,
        "contexts": []
    }

    receiver_dict["description"] = l10n(receiver.description, language)

    for context in receiver.contexts:
        receiver_dict['contexts'].append(context.id)

    return receiver_dict

@transact_ro
def get_receiver_settings(store, user_id, language=GLSetting.memory_copy.default_language):
    receiver = store.find(Receiver, Receiver.id== unicode(user_id)).one()

    if not receiver:
        raise errors.ReceiverGusNotFound

    return receiver_serialize_receiver(receiver, language)

@transact
def update_receiver_settings(store, user_id, request, language=GLSetting.memory_copy.default_language):
    receiver = store.find(Receiver, Receiver.id == unicode(user_id)).one()
    receiver.description[language] = request.get('description')

    if not receiver:
        raise errors.ReceiverGusNotFound

    new_password = request.get('password')
    old_password = request.get('old_password')

    if len(new_password) and len(old_password):
        receiver.user.password = change_password(receiver.user.password,
                                                 old_password,
                                                 new_password,
                                                 receiver.user.salt)

    mail_address = acquire_mail_address(request)
    if not mail_address:
        raise errors.NoEmailSpecified

    # receiver.notification_fields is not update until GLClient supports them
    receiver.tip_notification = acquire_bool(request['tip_notification'])
    receiver.comment_notification = acquire_bool(request['comment_notification'])
    receiver.file_notification = acquire_bool(request['file_notification'])

    gpg_options_parse(receiver, request)

    return receiver_serialize_receiver(receiver, language)


class ReceiverInstance(BaseHandler):
    """
    R1
    This class permit to the receiver to modify some of their fields:
        Receiver.description
        Receiver.password

    and permit the overall view of all the Tips related to the receiver
    GET and PUT /receiver/preferences
    """

    @transport_security_check('receiver')
    @authenticated('receiver')
    @inlineCallbacks
    def get(self):
        """
        Parameters: None
        Response: receiverReceiverDesc
        Errors: TipGusNotFound, InvalidInputFormat, InvalidTipAuthToken
        """

        receiver_status = yield get_receiver_settings(self.current_user['user_id'],
            self.request.language)

        self.set_status(200)
        self.finish(receiver_status)


    @transport_security_check('receiver')
    @authenticated('receiver')
    @inlineCallbacks
    def put(self):
        """
        Parameters: None
        Request: receiverReceiverDesc
        Response: receiverReceiverDesc
        Errors: ReceiverGusNotFound, InvalidInputFormat, InvalidTipAuthToken, TipGusNotFound
        """
        request = self.validate_message(self.request.body, requests.receiverReceiverDesc)

        receiver_status = yield update_receiver_settings(self.current_user['user_id'],
            request, self.request.language)

        self.set_status(200)
        self.finish(receiver_status)


@transact_ro
def get_receiver_tip_list(store, user_id):

    receiver = store.find(Receiver, Receiver.id == unicode(user_id)).one()
    rtiplist = store.find(ReceiverTip, ReceiverTip.receiver_id == receiver.id)
    rtiplist.order_by(Desc(ReceiverTip.creation_date))

    rtip_summary_list = []

    for rtip in rtiplist:

        rfiles_n = store.find(ReceiverFile,
            (ReceiverFile.internaltip_id == rtip.internaltip.id,
             ReceiverFile.receiver_id == user_id)).count()

        single_tip_sum = dict({
            # expiry time ?
            # context_id ?
            'access_counter': rtip.access_counter,
            'expressed_pertinence': rtip.expressed_pertinence,
            'creation_date' : unicode(pretty_date_time(rtip.creation_date)),
            'last_access' : unicode(pretty_date_time(rtip.last_access)),
            'id' : rtip.id,
            'files_number': rfiles_n,
        })

        preview_data = []
        for sf in naturalize_fields(rtip.internaltip.context.fields):

            try:
                if sf['preview'] == True and sf['type'] == u'text':
                    # preview in a format angular.js likes
                    entry = dict({'key' : sf['key'],
                                  'text': rtip.internaltip.wb_fields[sf['key']] })
                    preview_data.append(entry)
            except KeyError:
                continue

        single_tip_sum.update({ 'preview' : preview_data })
        rtip_summary_list.append(single_tip_sum)

<<<<<<< HEAD
    rtip_summary_list.reverse()
=======
>>>>>>> cf8c80cf
    return rtip_summary_list


class TipsCollection(BaseHandler):
    """
    R5
    This interface return the summary list of the Tips available for the authenticated Receiver
    GET /tips/<receiver_token_auth/tip
    """

    @transport_security_check('receiver')
    @authenticated('receiver')
    @inlineCallbacks
    def get(self):
        """
        Parameters: tip_auth_token
        Response: receiverTipList
        Errors: InvalidTipAuthToken
        """

        answer = yield get_receiver_tip_list(self.current_user['user_id'])

        self.set_status(200)
        self.finish(answer)<|MERGE_RESOLUTION|>--- conflicted
+++ resolved
@@ -178,10 +178,6 @@
         single_tip_sum.update({ 'preview' : preview_data })
         rtip_summary_list.append(single_tip_sum)
 
-<<<<<<< HEAD
-    rtip_summary_list.reverse()
-=======
->>>>>>> cf8c80cf
     return rtip_summary_list
 
 
