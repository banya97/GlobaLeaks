--- conflicted
+++ resolved
@@ -68,13 +68,8 @@
         from globaleaks.db.update_5_6 import User_version_4, Comment_version_0, Node_version_4
 
         table_history = {
-<<<<<<< HEAD
             'Node' : [ Node_version_0, Node_version_1, Node_version_3, None, Node_version_4, None, models.Node ],
             'User' : [ User_version_4, None, None, None, None, None, models.User],
-=======
-            'Node' : [ Node_version_0, Node_version_1, Node_version_3, None, models.Node, None, None ],
-            'User' : [ User_version_4, None, None, None, None, None, models.User ],
->>>>>>> 1e72d289
             'Context' : [ Context_version_1, None, Context_version_2, None, None, models.Context, None ],
             'Receiver': [ Receiver_version_0, Receiver_version_1, Receiver_version_2, None, models.Receiver, None, None ],
             'ReceiverFile' : [ ReceiverFile_version_3, None, None, None, ReceiverFile_version_4, models.ReceiverFile, None ],
