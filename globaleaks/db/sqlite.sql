PRAGMA foreign_keys = ON;

CREATE TABLE comment (
    author VARCHAR NOT NULL,
    creation_date VARCHAR NOT NULL,
    id VARCHAR NOT NULL,
    internaltip_id VARCHAR NOT NULL,
    type VARCHAR NOT NULL CHECK (type IN ('receiver', 'whistleblower', 'system')),
    message VARCHAR NOT NULL,
    PRIMARY KEY (id),
    FOREIGN KEY(internaltip_id) REFERENCES internaltip(id) ON DELETE CASCADE
);

CREATE TABLE context (
    creation_date VARCHAR NOT NULL,
    description VARCHAR NOT NULL,
    escalation_threshold INTEGER,
    fields BLOB NOT NULL,
    file_max_download INTEGER NOT NULL,
    id VARCHAR NOT NULL,
    last_update VARCHAR,
    name VARCHAR NOT NULL,
    selectable_receiver INTEGER NOT NULL,
    tip_max_access INTEGER NOT NULL,
    tip_timetolive INTEGER NOT NULL,
    PRIMARY KEY (id)
);

CREATE TABLE internalfile (
    content_type VARCHAR NOT NULL,
    creation_date VARCHAR,
    file_path VARCHAR,
    id VARCHAR NOT NULL,
    internaltip_id VARCHAR NOT NULL,
    mark VARCHAR NOT NULL CHECK (mark IN ('not processed', 'ready', 'blocked', 'stored')),
    name VARCHAR NOT NULL,
    sha2sum VARCHAR,
    size INTEGER NOT NULL,
    PRIMARY KEY (id),
    FOREIGN KEY(internaltip_id) REFERENCES internaltip(id) ON DELETE CASCADE
);

CREATE TABLE receiverfile (
    file_path VARCHAR,
    downloads INTEGER NOT NULL,
    creation_date VARCHAR NOT NULL,
    id VARCHAR NOT NULL,
    PRIMARY KEY (id),
    internalfile_id VARCHAR NOT NULL,
    FOREIGN KEY(internalfile_id) REFERENCES internalfile(id) ON DELETE CASCADE,
    receiver_id VARCHAR NOT NULL,
    FOREIGN KEY(receiver_id) REFERENCES receiver(id) ON DELETE CASCADE
);

CREATE TABLE internaltip (
    access_limit INTEGER NOT NULL,
    context_id VARCHAR NOT NULL,
    creation_date VARCHAR NOT NULL,
    download_limit INTEGER NOT NULL,
    escalation_threshold INTEGER,
    expiration_date VARCHAR NOT NULL,
    fields BLOB NOT NULL,
    files BLOB NOT NULL,
    id VARCHAR NOT NULL,
    last_activity VARCHAR,
    mark VARCHAR NOT NULL CHECK (mark IN ('submission', 'finalize', 'first', 'second')),
    pertinence_counter INTEGER NOT NULL,
    receivers BLOB NOT NULL,
    PRIMARY KEY (id)
);

CREATE TABLE node (
    creation_date VARCHAR NOT NULL,
    description VARCHAR NOT NULL,
    email VARCHAR NOT NULL,
    hidden_service VARCHAR NOT NULL,
    id VARCHAR NOT NULL,
    languages BLOB NOT NULL,
    name VARCHAR NOT NULL,
    notification_settings BLOB NOT NULL,
    password VARCHAR NOT NULL,
    public_site VARCHAR NOT NULL,
    stats_update_time INTEGER NOT NULL,
    PRIMARY KEY (id)
);

CREATE TABLE receiver (
    can_configure_delivery INTEGER NOT NULL,
    can_configure_notification INTEGER NOT NULL,
    can_delete_submission INTEGER NOT NULL,
    can_postpone_expiration INTEGER NOT NULL,
    creation_date VARCHAR NOT NULL,
    description VARCHAR NOT NULL,
    id VARCHAR NOT NULL,
    last_access VARCHAR,
    last_update VARCHAR,
    name VARCHAR NOT NULL,
    notification_fields BLOB NOT NULL,
    password VARCHAR,
    receiver_level INTEGER NOT NULL,
    username VARCHAR NOT NULL,
    PRIMARY KEY (id)
);

CREATE TABLE receiver_context (
    context_id VARCHAR NOT NULL,
    receiver_id VARCHAR NOT NULL,
    PRIMARY KEY (context_id, receiver_id),
    FOREIGN KEY(context_id) REFERENCES context(id) ON DELETE CASCADE,
    FOREIGN KEY(receiver_id) REFERENCES receiver(id) ON DELETE CASCADE
);

CREATE TABLE receivertip (
    access_counter INTEGER NOT NULL,
    creation_date VARCHAR NOT NULL,
    expressed_pertinence INTEGER NOT NULL,
    id VARCHAR NOT NULL,
    internaltip_id VARCHAR NOT NULL,
    last_access VARCHAR,
    notification_date VARCHAR,
<<<<<<< HEAD
    notification_mark VARCHAR NOT NULL,
=======
    mark VARCHAR NOT NULL CHECK (mark IN ('not notified', 'notified', 'unable to notify', 'notification ignore')),
>>>>>>> cadd4a97
    receiver_id VARCHAR NOT NULL,
    PRIMARY KEY (id),
    FOREIGN KEY(internaltip_id) REFERENCES internaltip(id) ON DELETE CASCADE,
    FOREIGN KEY(receiver_id) REFERENCES receiver(id) ON DELETE CASCADE
);

CREATE TABLE whistleblowertip (
    access_counter INTEGER NOT NULL,
    creation_date VARCHAR NOT NULL,
    id VARCHAR NOT NULL,
    internaltip_id VARCHAR NOT NULL,
    last_access VARCHAR,
    receipt VARCHAR NOT NULL,
    PRIMARY KEY (id),
    FOREIGN KEY(internaltip_id) REFERENCES internaltip(id) ON DELETE CASCADE
);

<|MERGE_RESOLUTION|>--- conflicted
+++ resolved
@@ -118,11 +118,7 @@
     internaltip_id VARCHAR NOT NULL,
     last_access VARCHAR,
     notification_date VARCHAR,
-<<<<<<< HEAD
-    notification_mark VARCHAR NOT NULL,
-=======
     mark VARCHAR NOT NULL CHECK (mark IN ('not notified', 'notified', 'unable to notify', 'notification ignore')),
->>>>>>> cadd4a97
     receiver_id VARCHAR NOT NULL,
     PRIMARY KEY (id),
     FOREIGN KEY(internaltip_id) REFERENCES internaltip(id) ON DELETE CASCADE,
