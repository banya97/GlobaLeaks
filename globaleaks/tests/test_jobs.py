from twisted.internet.defer import inlineCallbacks

<<<<<<< HEAD
# ovverride GLsetting
=======
>>>>>>> 4cd9e488
from globaleaks.tests import helpers

from globaleaks.jobs import delivery_sched

from globaleaks.handlers.receiver import get_receiver_tip_list
from globaleaks.handlers.submission import create_submission
from globaleaks.handlers.node import get_public_context_list, get_public_receiver_list

class TestJobs(helpers.TestGL):

    @inlineCallbacks
    def test_tip_creation(self):

        receivers = yield get_public_receiver_list('en')
        contexts = yield get_public_context_list('en')

        yield create_submission(self.dummySubmission, finalize=True)
        created_tips = yield delivery_sched.tip_creation()
        self.assertEqual(len(created_tips), 2) # this createSubmission and the helpers one

        receiver_tips = yield get_receiver_tip_list(self.dummyReceiver['receiver_gus'])

        expected_keys = ['access_counter', 'creation_date', 'expressed_pertinence', 'id', 'files_number', 'last_access', 'preview']
        self.assertEqual(set(receiver_tips[0].keys()), set(expected_keys))

<|MERGE_RESOLUTION|>--- conflicted
+++ resolved
@@ -1,11 +1,6 @@
 from twisted.internet.defer import inlineCallbacks
 
-<<<<<<< HEAD
-# ovverride GLsetting
-=======
->>>>>>> 4cd9e488
 from globaleaks.tests import helpers
-
 from globaleaks.jobs import delivery_sched
 
 from globaleaks.handlers.receiver import get_receiver_tip_list
