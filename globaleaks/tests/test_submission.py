import json

from twisted.internet.defer import inlineCallbacks

from globaleaks.jobs import delivery_sched
from globaleaks.handlers import files, authentication, submission, tip
from globaleaks.tests import helpers
from globaleaks.handlers.admin import update_context, create_receiver, get_receiver_list
from globaleaks.rest import errors
from globaleaks.settings import transact
from globaleaks.models import ReceiverTip


class TestSubmission(helpers.TestGL):
    dummyFiles = [{'body': 'spam',
            'content_type': 'application/octet',
            'filename': 'spam'},
            {'body': 'ham', 
            'content_type': 'application/octet',
            'filename': 'ham'}
    ]
    
    @inlineCallbacks
    def setUp(self):
        self.setUp_dummy()
        yield self.initalize_db()


    # --------------------------------------------------------- #
    @inlineCallbacks
    def test_create_submission(self):
        submission_desc = self.dummySubmission
        submission_desc['finalize'] = True
        del submission_desc['submission_gus']

        status = yield submission.create_submission(submission_desc, finalize=True)
        receipt = yield submission.create_whistleblower_tip(status)

        import re
        retval = re.match('(\w+){10}', receipt)
        self.assertTrue(retval)

    @inlineCallbacks
    def create_dummy_files(self):
        relationship = files.dump_files_fs(self.dummyFiles)
        self.file_list = yield files.register_files_db(self.dummyFiles,
                relationship, self.dummySubmission['submission_gus'])

    @inlineCallbacks
    def test_create_internalfiles(self):
        yield self.create_dummy_files()
        # fill self.file_list
        for file_desc in self.file_list:
            keydiff = set(['size', 'content_type', 'name', 'creation_date', 'id']) - set(file_desc.keys())
            self.assertFalse(keydiff)

    @inlineCallbacks
    def test_access_from_receipt(self):
        submission_desc = self.dummySubmission
        submission_desc['finalize'] = True
        del submission_desc['submission_gus']

        status = yield submission.create_submission(submission_desc, finalize=True)
        receipt = yield submission.create_whistleblower_tip(status)

        wb_access_id = yield authentication.login_wb(receipt)

        # remind: return a tuple (serzialized_itip,
        (wb_tip, wb_tip_id) = yield tip.get_internaltip_wb(wb_access_id)

        # In the WB/Receiver Tip interface, wb_fields are called fields.
        # This can be uniformed when API would be cleaned of the _gus
        self.assertTrue(wb_tip_id == wb_access_id)
        self.assertTrue(wb_tip.has_key('fields'))
        self.assertTrue(wb_tip['fields'].has_key('Sun'))


    @inlineCallbacks
    def test_submission_with_files(self):
        yield self.create_dummy_files()

        # trash the tip eventually in queue
        inqueue_tip = yield delivery_sched.tip_creation()

        submission_desc = self.dummySubmission
        submission_desc['finalize'] = True
        del submission_desc['submission_gus']
        submission_desc['receivers'] = [ self.dummyReceiver['receiver_gus'] ]

        status = yield submission.create_submission(submission_desc, finalize=True)
        receipt = yield submission.create_whistleblower_tip(status)

        wb_tip_id = yield authentication.login_wb(receipt)
        wb_tip = yield tip.get_internaltip_wb(wb_tip_id)
        new_rtip = yield delivery_sched.tip_creation()

        self.assertEqual(len(new_rtip), 1)

        filesdict = yield delivery_sched.file_preprocess()
        processdict = delivery_sched.file_process(filesdict)

        self.assertEqual(len(processdict), 2)
        
        receiverfile_list = yield delivery_sched.receiver_file_align(filesdict, processdict)

        self.assertEqual(len(receiverfile_list), 2)

        receiver_files = []
<<<<<<< HEAD
        for file_id in receiverfile_list:
            tip_id = new_rtip[0]
            receiver_file = yield files.get_receiver_file(tip_id, file_id)
            receiver_files.append(receiver_file)

        self.assertEqual(len(receiver_files), 2)


    def get_new_receiver_desc(self, descpattern):
        new_r = dict(self.dummyReceiver)
        new_r['name'] = new_r['description'] = new_r['username'] =\
        new_r['notification_fields']['mail_address'] = unicode("%s@%s.xxx" % (descpattern, descpattern))
        return new_r

    @inlineCallbacks
    def test_submission_with_receiver_selection(self):

        yield create_receiver(self.get_new_receiver_desc("second"))
        yield create_receiver(self.get_new_receiver_desc("third"))
        yield create_receiver(self.get_new_receiver_desc("fourth"))

        # for some reason, the first receiver is no more with the same ID
        self.receivers = yield get_receiver_list()

        self.assertEqual(len(self.receivers), 4)

        self.dummyContext['receivers'] = [ self.receivers[0]['receiver_gus'],
                                           self.receivers[1]['receiver_gus'],
                                           self.receivers[2]['receiver_gus'],
                                           self.receivers[3]['receiver_gus'] ]

        self.dummyContext['selectable_receiver'] = True
        self.dummyContext['escalation_threshold'] = 0

        context_status = yield update_context(self.dummyContext['context_gus'], self.dummyContext)

        # trash the tip eventually in queue
        inqueue_tip = yield delivery_sched.tip_creation()

        # Create a new request with selected three of the four receivers
        submission_request= self.dummySubmission
        submission_request['context_gus'] = context_status['context_gus']
        submission_request['submission_gus'] = submission_request['id'] = ''
        submission_request['finalize'] = True
        submission_request['receivers'] = [ self.receivers[0]['receiver_gus'],
                                            self.receivers[1]['receiver_gus'],
                                            self.receivers[2]['receiver_gus'] ]

        status = yield submission.create_submission(submission_request, finalize=True)
        receiver_tips = yield delivery_sched.tip_creation()

        self.assertEqual(len(receiver_tips), len(submission_request['receivers']))


    @inlineCallbacks
    def test_update_submission(self):
        submission_desc = self.dummySubmission
        submission_desc['finalize'] = False
        submission_desc['context_gus'] = self.dummyContext['context_gus']
        submission_desc['submission_gus'] = submission_desc['id'] = submission_desc['mark'] = None

        status = yield submission.create_submission(submission_desc, finalize=False)

        status['wb_fields'] = { 'city': u"NY", 'Sun': u"Flashy",
                                'dict2': u"ottimo direi", 'dict3': u"bingo bongo"}

        status['finalize'] = True

        status = yield submission.update_submission(status['submission_gus'], status, finalize=True)

        receipt = yield submission.create_whistleblower_tip(status)
        wb_access_id = yield authentication.login_wb(receipt)

        # remind: return a tuple (serzialized_itip,wb_tip_id)
        (wb_tip, wb_tip_id) = yield tip.get_internaltip_wb(wb_access_id)
        self.assertTrue(wb_tip['fields']['dict2'] == status['wb_fields']['dict2'])

    @inlineCallbacks
    def test_unable_to_access_finalized(self):
        submission_desc = self.dummySubmission
        submission_desc['finalize'] = True
        submission_desc['context_gus'] = self.dummyContext['context_gus']

        status = yield submission.create_submission(submission_desc, finalize=True)
        try:
            yield submission.update_submission(status['submission_gus'], status, finalize=True)
        except errors.SubmissionConcluded:
            self.assertTrue(True)
            return
        self.assertTrue(False)

        # self.assertRaises(errors.SubmissionConcluded,
        #   (yield submission.update_submission(status['submission_gus'], status, finalize=True)) )
=======
        
        receiver_files = yield tip.get_files_receiver(status['receivers'][0], receiver_tips[0])
        self.assertEqual(len(receiver_files), 2)

# 
#         for file_id in receiverfile_list:
#             tip_id = receiver_tips[0]
#             receiver_file = yield files.download_file(tip_id, file_id)
#             receiver_files.append(receiver_file)



>>>>>>> 2ed5547f
<|MERGE_RESOLUTION|>--- conflicted
+++ resolved
@@ -15,11 +15,11 @@
     dummyFiles = [{'body': 'spam',
             'content_type': 'application/octet',
             'filename': 'spam'},
-            {'body': 'ham', 
+            {'body': 'ham',
             'content_type': 'application/octet',
             'filename': 'ham'}
     ]
-    
+
     @inlineCallbacks
     def setUp(self):
         self.setUp_dummy()
@@ -100,19 +100,23 @@
         processdict = delivery_sched.file_process(filesdict)
 
         self.assertEqual(len(processdict), 2)
-        
+
         receiverfile_list = yield delivery_sched.receiver_file_align(filesdict, processdict)
 
         self.assertEqual(len(receiverfile_list), 2)
 
         receiver_files = []
-<<<<<<< HEAD
-        for file_id in receiverfile_list:
-            tip_id = new_rtip[0]
-            receiver_file = yield files.get_receiver_file(tip_id, file_id)
-            receiver_files.append(receiver_file)
-
+
+        receiver_files = yield tip.get_files_receiver(status['receivers'][0], receiver_tips[0])
         self.assertEqual(len(receiver_files), 2)
+
+#
+#         for file_id in receiverfile_list:
+#             tip_id = receiver_tips[0]
+#             receiver_file = yield files.download_file(tip_id, file_id)
+#             receiver_files.append(receiver_file)
+
+
 
 
     def get_new_receiver_desc(self, descpattern):
@@ -199,18 +203,4 @@
         self.assertTrue(False)
 
         # self.assertRaises(errors.SubmissionConcluded,
-        #   (yield submission.update_submission(status['submission_gus'], status, finalize=True)) )
-=======
-        
-        receiver_files = yield tip.get_files_receiver(status['receivers'][0], receiver_tips[0])
-        self.assertEqual(len(receiver_files), 2)
-
-# 
-#         for file_id in receiverfile_list:
-#             tip_id = receiver_tips[0]
-#             receiver_file = yield files.download_file(tip_id, file_id)
-#             receiver_files.append(receiver_file)
-
-
-
->>>>>>> 2ed5547f
+        #   (yield submission.update_submission(status['submission_gus'], status, finalize=True)) )