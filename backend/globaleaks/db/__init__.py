--- conflicted
+++ resolved
@@ -72,31 +72,6 @@
 
     store.add(node)
     store.add(notification)
-
-<<<<<<< HEAD
-    admin_dict = {
-        'username': u'admin',
-        'deletable': False,
-        'role': u'admin',
-        'state': u'enabled',
-        'deletable': False,
-        'name': u'Admin',
-        'description': u'',
-        'mail_address': u'',
-        'language': node.default_language,
-        'timezone': node.default_timezone,
-        'password_change_needed': False,
-        'pgp_key_remove': False,
-        'pgp_key_fingerprint': '',
-        'pgp_key_public': '',
-        'pgp_key_expiration': datetime_null()
-    }
-
-    admin = db_create_admin_user(store, admin_dict, node.default_language)
-    admin.password_change_needed = False
-
-=======
->>>>>>> 37d26cb6
 
 def check_db_files():
     """
