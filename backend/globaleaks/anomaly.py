# -*- coding: utf-8 -*-
#
#   anomaly
#   *******
#
# GlobaLeaks cannot perform ratelimit and DoS protection based on source IP address
# because is designed to run in the Darknet. Therefore we've to implement a strict
# anomaly detection in order to raise alarm and trigger ratelimit of various nature.
#
# If you want know more:
# https://docs.google.com/a/apps.globaleaks.org/document/d/1P-uHM5K3Hhe_KD6YvARbRTuqjVOVj0VkI7qPO9aWFQw/edit
#
from twisted.internet import defer

from globaleaks import models
from globaleaks.settings import GLSetting, transact_ro
from globaleaks.utils.mailutils import MIME_mail_build, sendmail
from globaleaks.utils.utility import log, datetime_now, is_expired, \
    datetime_to_ISO8601, bytes_to_pretty_str
from globaleaks.utils.tempobj import TempObj

# needed in order to allow UT override
reactor_override = None

# follow the checker, they are executed from handlers/base.py
# prepare() or flush()
def file_upload_check(uri):
    # /submission/ + token_id + /file  = 59 bytes
    return len(uri) == 59 and uri.endswith('/file')

def file_append_check(uri):
    return uri == '/wbtip/upload'

def submission_check(uri):
<<<<<<< HEAD
    return uri == '/submission'
=======
    # /submission/ + context UUIDv4 = 48 byte
    return len(uri) == 48 and uri.startswith('/submission/')
>>>>>>> ec807ee2

def login_check(uri):
    return uri == '/authentication'

def wb_message_check(uri):
    return uri.startswith('/wbtip/messages/')

def wb_comment_check(uri):
    return uri == '/wbtip/comments'

def rcvr_message_check(uri):
    return uri.startswith('/rtip/messages/')

def rcvr_comment_check(uri):
    return uri.startswith('/rtip/comments')

# This kind of check can be use for informative statistics, (not
# security analysis) to count the user accessing to the homepage
#def homepage_access_check(uri):
#    return uri == '/'

def failure_status_check(HTTP_code):
    # if code is missing is a failure because an Exception is raise before set
    # the status.
    return HTTP_code >= 400

def created_status_check(HTTP_code):
    # if missing, is a failure => False
    return HTTP_code == 201

def ok_status_check(HTTP_code):
    return HTTP_code == 200

def update_status_check(HTTP_code):
    return HTTP_code == 202


incoming_event_monitored = [
    #    {
    #        'name' : 'submission',
    #        'handler_check': submission_check,
    #        'anomaly_management': None,
    #        'method': 'POST'
    #    }
]

outcoming_event_monitored = [
    {
        'name': 'failed_logins',
        'method': 'POST',
        'handler_check': login_check,
        'status_checker': failure_status_check,
        'anomaly_management': None,
    },
    {
        'name': 'successful_logins',
        'method': 'POST',
        'handler_check': login_check,
        'status_checker': ok_status_check,
        'anomaly_management': None,
    },
    {
        'name': 'started_submissions',
        'method': 'POST',
        'handler_check': submission_check,
        'status_checker': created_status_check,
        'anomaly_management': None,
    },
    {
        'name': 'completed_submissions',
        'method': 'PUT',
        'handler_check': submission_check,
        'status_checker': update_status_check,
        'anomaly_management': None,
    },
    {
        'name': 'wb_comments',
        'handler_check' : wb_comment_check,
        'status_checker': created_status_check,
        'anomaly_management': None,
        'method': 'POST'
    },
    {
        'name': 'wb_messages',
        'handler_check': wb_message_check,
        'status_checker': created_status_check,
        'anomaly_management': None,
        'method': 'POST'
    },
    {
        'name': 'uploaded_files',
        'handler_check': file_upload_check,
        'status_checker': created_status_check,
        'anomaly_management': None,
        'method': 'POST'
    },
    {
        'name': 'appended_files',
        'handler_check': file_append_check,
        'status_checker': created_status_check,
        'anomaly_management': None,
        'method': 'POST'
    },
    {
        'name': 'receiver_comments',
        'handler_check': rcvr_comment_check,
        'status_checker': created_status_check,
        'anomaly_management': None,
        'method': 'POST'
    },
    {
        'name': 'receiver_messages',
        'handler_check': rcvr_message_check,
        'status_checker': created_status_check,
        'anomaly_management': None,
        'method': 'POST'
    },
#    {
#        'name': 'homepage_access',
#        'handler_check': homepage_access_check,
#        'status_checker': ok_status_check,
#        'anomaly_management': None,
#        'method': 'GET'
#    }

]


class EventTrack(TempObj):
    """
    Every event that is kept in memory, is a temporary object.
    Once a while, they disappear. The statistics just take
    account of the expiration of the events collected, once a while.

    - Anomaly check is based on those elements.
    - Real-time analysis is based on these, too.
    """

    def serialize_event(self):
        return {
            # if the [:-8] I'll strip "." + $millisecond "Z"
            'creation_date' : datetime_to_ISO8601(self.creation_date)[:-8],
            'event' : self.event_type,
            'id' : self.event_id,
            'duration' : round(self.request_time, 1),
        }

    def __init__(self, event_obj, request_time, debug=False):
        self.debug = debug
        self.creation_date = datetime_now()
        self.event_id = EventTrackQueue.event_number()
        self.event_type = event_obj['name']
        self.request_time = request_time

        if self.debug:
            log.debug("Creation of Event %s" % self.serialize_event() )

        TempObj.__init__(self,
                         EventTrackQueue.queue,
                         self.event_id,
                         # seconds of validity:
                         GLSetting.anomaly_seconds_delta,
<<<<<<< HEAD
                         reactor_override)
=======
                         reactor)
>>>>>>> ec807ee2

        self.expireCallbacks.append(self.synthesis)

    def synthesis(self):
        """
        This is a callback append to the expireCallbacks, and
        just make a synthesis of the Event in the Recent
        """
        from globaleaks.handlers.admin.statistics import RecentEventsCollection
        RecentEventsCollection.update_RecentEventQ(self)

    def __repr__(self):
        return "%s" % self.serialize_event()


class EventTrackQueue(object):
    """
    This class has only a class variable, used to stock the queue of the
    event happened on the latest minutes.
    """
    queue = dict()
    event_absolute_counter = 0

    @staticmethod
    def event_number():
        EventTrackQueue.event_absolute_counter += 1
        return EventTrackQueue.event_absolute_counter

    @staticmethod
    def take_current_snapshot():
        """
        Called only by the handler /admin/activities
        """
        serialized_ret = []

        for _, event_obj in EventTrackQueue.queue.iteritems():
            serialized_ret.append(event_obj.serialize_event())

        return serialized_ret

    @staticmethod
    def reset():
        EventTrackQueue.queue = dict()
        EventTrackQueue.event_absolute_counter = 0


class Alarm(object):
    """
    This class implement some classmethod used to report general
    usage of the system and the class itself return and operate
    over the stress level of the box.

    Class variables:
        @stress_levels
            Contain the ALARM [0 to 2] threshold for disk and activities.
    """

    stress_levels = {
        'disk_space' : 0,
        'disk_message' : None,
        'activity' : 0,
    }

    # _DISK_ALARM express the number of files upload (at maximum size) that can be stored
    _MEDIUM_DISK_ALARM = 15
    _HIGH_DISK_ALARM = 5
    # is a rough indicator, every file got compression + encryption so the true disk
    # space can't be estimated correctly.

    INCOMING_ANOMALY_MAP = {
    }

    OUTCOMING_ANOMALY_MAP = {
        'failed_logins': 5,
        'successful_logins': 3,
        'started_submissions': 5,
        'completed_submissions': 4,
        'uploaded_files': 11,
        'appended_files': 4,
        'wb_comments': 4,
        'wb_messages': 4,
        'receiver_comments': 3,
        'receiver_messages': 3,
<<<<<<< HEAD
        #'homepage_access': 60,
=======
#        'homepage_access': 60,
>>>>>>> ec807ee2
    }

    # the level of the alarm in 30 seconds
    _alarm_level = {}
    _anomaly_history = {}

    latest_measured_freespace = None

    # keep track of the last sent email
    last_alarm_email = None

    def __init__(self):
        self.current_time = datetime_now()

    @staticmethod
    def reset():
        Alarm.stress_levels = {
            'disk_space' : 0,
            'disk_message' : None,
            'activity' : 0,
        }

    def get_token_difficulty(self):
        """
        This function return the difficulty that will be enforced in the
        token, whenever is File or Submission, here is evaluated with a dict.
        """
        self.difficulty_dict = {
            'human_captcha': False,
            'graph_captcha': False,
            'proof_of_work': False,
        }

        # TODO make a proper assessment between pissed off users and defeated DoS
        if Alarm.stress_levels['activity'] >= 1:
<<<<<<< HEAD
=======
            self.difficulty_dict['graph_captcha'] = True
>>>>>>> ec807ee2
            self.difficulty_dict['human_captcha'] = True

        if Alarm.stress_levels['disk_space'] >= 1:
            self.difficulty_dict['human_captcha'] = True

        log.debug("get_token_difficulty in %s is: HC:%s, GC:%s, PoW:%s" % (
                  self.current_time,
                  "Y" if self.difficulty_dict['human_captcha'] else "N",
                  "Y" if self.difficulty_dict['graph_captcha'] else "N",
                  "Y" if self.difficulty_dict['proof_of_work'] else "N" ) )

        return self.difficulty_dict

    @staticmethod
    @defer.inlineCallbacks
    def compute_activity_level():
        """
        This function is called by the scheduled task, to update the
        Alarm level.

        At the end of the execution, reset to 0 the counters,
        this is why the content are copied for the statistic
        acquiring later.
        """
        from globaleaks.handlers.admin.statistics import AnomaliesCollection

        debug_reason = ""
        Alarm.number_of_anomalies = 0

        current_event_matrix = {}

        requests_timing = []

        for _, event_obj in EventTrackQueue.queue.iteritems():

            current_event_matrix.setdefault(event_obj.event_type, 0)
            current_event_matrix[event_obj.event_type] += 1
            requests_timing.append(event_obj.request_time)

        if len(requests_timing) > 2:
            log.info("In latest %d seconds: worst RTT %f, best %f" %
                     ( GLSetting.anomaly_seconds_delta,
                       round(max(requests_timing), 2), 
                       round(min(requests_timing), 2) )
            )

        for event_name, threshold in Alarm.OUTCOMING_ANOMALY_MAP.iteritems():
            if event_name in current_event_matrix:
                if current_event_matrix[event_name] > threshold:
                    Alarm.number_of_anomalies += 1
                    debug_reason = "%s[Incoming %s: %d>%d] " % \
                                   (debug_reason, event_name,
                                    current_event_matrix[event_name], threshold)
                else:
                    pass
                    log.debug("[compute_activity_level] %s %d < %d: it's OK (Anomalies recorded so far %d)" % (
                         event_name,
                         current_event_matrix[event_name], 
                         threshold, Alarm.number_of_anomalies) )


        previous_activity_sl = Alarm.stress_levels['activity']

        # Behavior: once the activity has reach a peek, the stress level
        # is raised at RED (two), and then is decremented at YELLOW (one) in the
        # next evaluation.

        if Alarm.number_of_anomalies >= 2:
            report_function = log.msg
            Alarm.stress_levels['activity'] = 2
        elif Alarm.number_of_anomalies == 1:
            report_function = log.info
            Alarm.stress_levels['activity'] = 1
        else:
            report_function = log.debug
            Alarm.stress_levels['activity'] = 0

        # slow downgrade, if something has triggered a two, next step to 1
        if previous_activity_sl == 2 and not Alarm.stress_levels['activity']:
            Alarm.stress_levels['activity'] = 1

        # if there are some anomaly or we're nearby, record it.
        if Alarm.number_of_anomalies >= 1 or Alarm.stress_levels['activity'] >= 1:
            AnomaliesCollection.update_AnomalyQ(current_event_matrix,
                                                Alarm.stress_levels['activity'])

        if previous_activity_sl or Alarm.stress_levels['activity']:
            report_function(
                "in Activity stress level switch from %d => %d [%s]" %
                (previous_activity_sl,
                 Alarm.stress_levels['activity'],
                 debug_reason) )

        # Alarm notification get the copy of the latest activities
        yield Alarm.admin_alarm_notification(current_event_matrix)

        defer.returnValue(Alarm.stress_levels['activity'] - previous_activity_sl)

    @staticmethod
    @defer.inlineCallbacks
    def admin_alarm_notification(event_matrix):
        """
        This function put a mail in queue for the Admin, if the
        Admin notification is disable or if another Anomaly has been
        raised in the last 15 minutes, email is not send.
        """
        do_not_stress_admin_with_more_than_an_email_after_minutes = 15

        # ------------------------------------------------------------------
        @transact_ro
        def _get_message_template(store):
            admin_user = store.find(models.User, models.User.username == u'admin').one()
            notif = store.find(models.Notification).one()
            template = notif.admin_anomaly_template
            if admin_user.language in template:
                return template[admin_user.language]
            elif GLSetting.memory_copy.language in template:
                return template[GLSetting.memory_copy.language]
            else:
                raise Exception("Cannot find any language for admin notification")

        def _activity_alarm_level():
            return "%s" % Alarm.stress_levels['activity']

        def _activity_dump():
            retstr = ""
            for event, amount in event_matrix.iteritems():
                retstr = "%s: %d\n%s" % (event, amount, retstr)
            return retstr

        def _disk_alarm_level():
            return "%s" % Alarm.stress_levels['disk_space']

        def _disk_dump():
            return "%s" % bytes_to_pretty_str(Alarm.latest_measured_freespace)

<<<<<<< HEAD
        def _node_name():
            return "%s" % node_name

=======
>>>>>>> ec807ee2
        def _disk_status_message():
            if Alarm.stress_levels['disk_message']:
                return unicode(Alarm.stress_levels['disk_message'])
            else:
                return "Disk space OK"
<<<<<<< HEAD

        message_required = False
        if Alarm.stress_levels['activity'] >= 1:
            message_required = True
        if Alarm.stress_levels['disk_space'] != 0:
            message_required = True

        if not message_required:
            # lucky, no mail needed
            return
=======

        @transact_ro
        def _node_name(store):
            node = store.find(models.Node).one()
            return unicode(node.name)
>>>>>>> ec807ee2

        KeyWordTemplate = {
            "%ActivityAlarmLevel%": _activity_alarm_level,
            "%ActivityDump%": _activity_dump,
            "%DiskAlarmLevel%": _disk_alarm_level,
            "%DiskDump%": _disk_dump,
            "%DiskErrorMessage%": _disk_status_message,
<<<<<<< HEAD
            "%NodeSignature%": _node_name
=======
            "%NodeName%": _node_name,
>>>>>>> ec807ee2
        }
        # ------------------------------------------------------------------

        # Here start the Anomaly Notification code, before checking if we have to send email
        if not (Alarm.stress_levels['activity'] or Alarm.stress_levels['disk_space']):
            # lucky, no stress activities recorded: no mail needed
            defer.returnValue(None)

        if not GLSetting.memory_copy.admin_notif_enable:
            # event_matrix is {} if we are here only for disk
            log.debug("Anomaly to be reported%s, but Admin has Notification disabled" %
                      "[%s]" % event_matrix if event_matrix else "")
            defer.returnValue(None)

        if Alarm.last_alarm_email:
            if not is_expired(Alarm.last_alarm_email, minutes=do_not_stress_admin_with_more_than_an_email_after_minutes):
                log.debug("Alert email want be send, but the threshold of %d minutes is not yet reached since %s" % (
                    do_not_stress_admin_with_more_than_an_email_after_minutes, datetime_to_ISO8601(Alarm.last_alarm_email)))
                defer.returnValue(None)

        # and now, processing the template
        message = yield _get_message_template()
        for keyword, templ_funct in KeyWordTemplate.iteritems():

            where = message.find(keyword)

            if where == -1:
                continue

            # based on the type of templ_funct, we've to use 'yield' or not
            # some are 'function', some: <class 'globaleaks.settings.transact_ro'>
            if isinstance(templ_funct, type(sendmail) ):
                content = templ_funct()
            else:
                content = yield templ_funct()

            message = "%s%s%s" % (
                message[:where],
                content,
                message[where + len(keyword):])

<<<<<<< HEAD
        if Alarm.last_alarm_email:
            if not is_expired(Alarm.last_alarm_email, minutes=5):
                #log.debug("Alert email want be send, but the threshold of 10 minutes is not yet reached since %s" %
                #    datetime_to_ISO8601(Alarm.last_alarm_email))
                return
=======
        print "\n\n", message, "\n\n"

        admin_email = yield get_node_admin_email()

        sender_display_name = "%s's-dev Anomaly" % GLSetting.developer_name if GLSetting.devel_mode else \
            GLSetting.memory_copy.notif_source_name
>>>>>>> ec807ee2

        message = MIME_mail_build(sender_display_name,
                                  GLSetting.memory_copy.notif_source_email,
                                  "Admin",
                                  admin_email,
                                  "ALERT: Anomaly detection",
                                  message)

        log.debug('Alarm Email for admin (%s): connecting to [%s:%d],'
                  ' the next mail should be in %d minutes' %
                    (event_matrix,
                     GLSetting.memory_copy.notif_server,
                     GLSetting.memory_copy.notif_port,
                     do_not_stress_admin_with_more_than_an_email_after_minutes) )

        Alarm.last_alarm_email = datetime_now()

        yield sendmail(authentication_username=GLSetting.memory_copy.notif_username,
                       authentication_password=GLSetting.memory_copy.notif_password,
                       from_address=GLSetting.memory_copy.notif_source_email,
                       to_address=admin_email,
                       message_file=message,
                       smtp_host=GLSetting.memory_copy.notif_server,
                       smtp_port=GLSetting.memory_copy.notif_port,
                       security=GLSetting.memory_copy.notif_security,
                       event=None)

    def report_disk_usage(self, free_workdir_bytes, workdir_space_bytes, free_ramdisk_bytes):
        """
        Here in Alarm is written the threshold to say if we're in disk alarm
        or not. Therefore the function "report" the amount of free space and
        the evaluation + alarm shift is performed here.

        workingdir: is performed a percentage check (at least 1% and an absolute comparison)
        ramdisk: a 2kbytes is expected at least to store temporary encryption keys

        "unusable node" threshold: happen when the space is really shitty.
        https://github.com/globaleaks/GlobaLeaks/issues/297
        https://github.com/globaleaks/GlobaLeaks/issues/872
        """

        Alarm.latest_measured_freespace = free_workdir_bytes

        free_disk_megabs = free_workdir_bytes / (1024 * 1024)
        free_workdir_string = bytes_to_pretty_str(free_workdir_bytes)
        free_ramdisk_string = bytes_to_pretty_str(free_ramdisk_bytes)
        avail_percentage = free_workdir_bytes / (workdir_space_bytes / 100)
        max_workdir_string = bytes_to_pretty_str(workdir_space_bytes)

        # is kept a copy because we report a change in this status (in worst or in better)
        past_condition = GLSetting.memory_copy.disk_availability

        # Note: is not an if/elif/elif/else or we've to care about ordering,
        # so we start setting the default condition:
        Alarm.stress_levels['disk_space'] = 0
        GLSetting.memory_copy.disk_availability = True

        def space_condition_check(condition, info_msg, stress_level, accept_submissions):

            if condition:

                if stress_level == 3:
                    info_msg = "Fatal - Submission disabled | %s" % info_msg
                elif stress_level == 2:
                    info_msg = "Critical - Submission can be disabled soon | %s" % info_msg
                else: # == 1
                    info_msg = "Warning | %s" % info_msg

                log.info(info_msg)
                Alarm.stress_levels['disk_space'] = stress_level
                Alarm.stress_levels['disk_message'] = info_msg
                GLSetting.memory_copy.disk_availability = accept_submissions

            return condition

        # is used a list starting from the worst case scenarios, when is meet
        # a condition, the others are skipped.
        conditions = [
            {
                # If percentage is <= 1%: disable the submission
                'condition': avail_percentage <= 1,
                'info_msg': "Disk space < 1%%: %s on %s" %
                            (max_workdir_string, free_workdir_string),
                'stress_level': 3,
                'accept_submissions': False,
            },
            {
                # If disk has less than the hardcoded minimum amount (1Gb)
                'condition': free_disk_megabs <= GLSetting.defaults.minimum_megabytes_required,
                'info_msg': "Minimum space available of %d Mb reached: (%s on %s)" %
                            (GLSetting.defaults.minimum_megabytes_required,
                             max_workdir_string,
                             free_workdir_string),
                'stress_level': 3,
                'accept_submissions': False,
            },
            {
                # If ramdisk has less than 2kbytes
                'condition': free_ramdisk_bytes <= 2048,
                'info_msg': "Ramdisk space not enough space (%s): required 2K" %
                            free_ramdisk_string,
                'stress_level': 3,
                'accept_submissions': False,
            },
            {
                # If percentage is 2% start to alert the admin on the upcoming critical situation
                'condition': avail_percentage == 2,
                'info_msg': "Disk space ~ 2%% (Critical when reach 1%%): %s on %s" %
                            (max_workdir_string, free_workdir_string),
                'stress_level': 2,
                'accept_submissions': True,
            },
            {
                # Again to avoid bad surprise, we alert the admin at (minimum disk required * 2)
                'condition': free_disk_megabs <= (GLSetting.defaults.minimum_megabytes_required * 2),
                'info_msg': "Minimum space available of %d Mb is near: (%s on %s)" %
                            (GLSetting.defaults.minimum_megabytes_required,
                             max_workdir_string,
                             free_workdir_string),
                'stress_level': 2,
                'accept_submissions': True,
            },
            {
                # if 5 times maximum file can be accepted
                'condition': free_disk_megabs <= (Alarm._HIGH_DISK_ALARM * GLSetting.memory_copy.maximum_filesize),
                'info_msg': "Disk space permit maximum of %d uploads (%s on %s)" %
                            (Alarm._HIGH_DISK_ALARM, max_workdir_string, free_workdir_string),
                'stress_level': 2,
                'accept_submissions': True,
            },
            {
                # if 15 times maximum file size can be accepted
                'condition': free_disk_megabs <= (Alarm._MEDIUM_DISK_ALARM * GLSetting.memory_copy.maximum_filesize),
                'info_msg': "Disk space permit maximum of %d uploads (%s on %s)" %
                            (Alarm._MEDIUM_DISK_ALARM, max_workdir_string, free_workdir_string),
                'stress_level': 1,
                'accept_submissions': True,
            },
        ]

        for c in conditions:
            if space_condition_check(c['condition'], c['info_msg'],
                                     c['stress_level'], c['accept_submissions']):
                break

        if past_condition != GLSetting.memory_copy.disk_availability:
            # import here to avoid circular import error
            from globaleaks.handlers.base import GLApiCache

            log.info("Switching disk space availability from: %s to %s" % (
                "True" if past_condition else "False",
                "False" if past_condition else "True"))

            # is an hack of the GLApiCache, but I can't manage a DB access here
            GLApiCache.memory_cache_dict['node']['disk_availability'] =\
                GLSetting.memory_copy.disk_availability
<<<<<<< HEAD
=======

# a simple utility required when something has to send an email to the Admin
@transact_ro
def get_node_admin_email(store):
    node = store.find(models.Node).one()
    return unicode(node.email)
>>>>>>> ec807ee2
<|MERGE_RESOLUTION|>--- conflicted
+++ resolved
@@ -32,12 +32,7 @@
     return uri == '/wbtip/upload'
 
 def submission_check(uri):
-<<<<<<< HEAD
     return uri == '/submission'
-=======
-    # /submission/ + context UUIDv4 = 48 byte
-    return len(uri) == 48 and uri.startswith('/submission/')
->>>>>>> ec807ee2
 
 def login_check(uri):
     return uri == '/authentication'
@@ -200,11 +195,7 @@
                          self.event_id,
                          # seconds of validity:
                          GLSetting.anomaly_seconds_delta,
-<<<<<<< HEAD
                          reactor_override)
-=======
-                         reactor)
->>>>>>> ec807ee2
 
         self.expireCallbacks.append(self.synthesis)
 
@@ -288,11 +279,7 @@
         'wb_messages': 4,
         'receiver_comments': 3,
         'receiver_messages': 3,
-<<<<<<< HEAD
         #'homepage_access': 60,
-=======
-#        'homepage_access': 60,
->>>>>>> ec807ee2
     }
 
     # the level of the alarm in 30 seconds
@@ -328,10 +315,6 @@
 
         # TODO make a proper assessment between pissed off users and defeated DoS
         if Alarm.stress_levels['activity'] >= 1:
-<<<<<<< HEAD
-=======
-            self.difficulty_dict['graph_captcha'] = True
->>>>>>> ec807ee2
             self.difficulty_dict['human_captcha'] = True
 
         if Alarm.stress_levels['disk_space'] >= 1:
@@ -468,35 +451,16 @@
         def _disk_dump():
             return "%s" % bytes_to_pretty_str(Alarm.latest_measured_freespace)
 
-<<<<<<< HEAD
-        def _node_name():
-            return "%s" % node_name
-
-=======
->>>>>>> ec807ee2
         def _disk_status_message():
             if Alarm.stress_levels['disk_message']:
                 return unicode(Alarm.stress_levels['disk_message'])
             else:
                 return "Disk space OK"
-<<<<<<< HEAD
-
-        message_required = False
-        if Alarm.stress_levels['activity'] >= 1:
-            message_required = True
-        if Alarm.stress_levels['disk_space'] != 0:
-            message_required = True
-
-        if not message_required:
-            # lucky, no mail needed
-            return
-=======
 
         @transact_ro
         def _node_name(store):
             node = store.find(models.Node).one()
             return unicode(node.name)
->>>>>>> ec807ee2
 
         KeyWordTemplate = {
             "%ActivityAlarmLevel%": _activity_alarm_level,
@@ -504,11 +468,7 @@
             "%DiskAlarmLevel%": _disk_alarm_level,
             "%DiskDump%": _disk_dump,
             "%DiskErrorMessage%": _disk_status_message,
-<<<<<<< HEAD
-            "%NodeSignature%": _node_name
-=======
             "%NodeName%": _node_name,
->>>>>>> ec807ee2
         }
         # ------------------------------------------------------------------
 
@@ -550,20 +510,12 @@
                 content,
                 message[where + len(keyword):])
 
-<<<<<<< HEAD
-        if Alarm.last_alarm_email:
-            if not is_expired(Alarm.last_alarm_email, minutes=5):
-                #log.debug("Alert email want be send, but the threshold of 10 minutes is not yet reached since %s" %
-                #    datetime_to_ISO8601(Alarm.last_alarm_email))
-                return
-=======
         print "\n\n", message, "\n\n"
 
         admin_email = yield get_node_admin_email()
 
         sender_display_name = "%s's-dev Anomaly" % GLSetting.developer_name if GLSetting.devel_mode else \
             GLSetting.memory_copy.notif_source_name
->>>>>>> ec807ee2
 
         message = MIME_mail_build(sender_display_name,
                                   GLSetting.memory_copy.notif_source_email,
@@ -720,12 +672,9 @@
             # is an hack of the GLApiCache, but I can't manage a DB access here
             GLApiCache.memory_cache_dict['node']['disk_availability'] =\
                 GLSetting.memory_copy.disk_availability
-<<<<<<< HEAD
-=======
 
 # a simple utility required when something has to send an email to the Admin
 @transact_ro
 def get_node_admin_email(store):
     node = store.find(models.Node).one()
-    return unicode(node.email)
->>>>>>> ec807ee2
+    return unicode(node.email)