--- conflicted
+++ resolved
@@ -588,33 +588,6 @@
     'identity_provided': bool
 }
 
-<<<<<<< HEAD
-WizardAdminDesc = {
-    'mail_address': unicode
-}
-
-WizardStepDesc = {
-    'label': dict,
-    'hint': dict,
-    'description': dict,
-    'children': list
-}
-
-WizardNodeDesc = {
-    'presentation': dict,
-    'footer': dict
-}
-
-WizardAppdataDesc = {
-    'version': int,
-    'fields': [WizardStepDesc],
-    'node': WizardNodeDesc
-}
-
-WizardFirstSetupDesc = {
-    'node': AdminNodeDesc,
-    'admin': WizardAdminDesc,
-=======
 WizardDesc = {
     'node': {
       'name': unicode,
@@ -625,7 +598,6 @@
       'password': unicode,
       'mail_address': unicode
     },
->>>>>>> 37d26cb6
     'receiver': AdminUserDesc,
     'context': AdminContextDesc
 }
