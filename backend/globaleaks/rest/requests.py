--- conflicted
+++ resolved
@@ -117,11 +117,7 @@
     'pgp_key_fingerprint': unicode,
     'pgp_key_expiration': unicode,
     'pgp_key_public': unicode,
-<<<<<<< HEAD
-    'language': unicode,
-=======
     'language': unicode
->>>>>>> 3b5e2f4c
 }
 
 AdminUserDesc = UserUserDesc # currently the same
@@ -141,11 +137,7 @@
     'pgp_key_expiration': unicode,
     'pgp_key_public': unicode,
     'tip_notification': bool,
-<<<<<<< HEAD
-    'language': unicode,
-=======
     'language': unicode
->>>>>>> 3b5e2f4c
 }
 
 ReceiverOperationDesc = {
