--- conflicted
+++ resolved
@@ -46,15 +46,10 @@
 
     reactor.callLater(10, delivery.start, GLSetting.delivery_seconds_delta)
     reactor.callLater(20, notification.start, GLSetting.notification_minutes_delta * 60)
-<<<<<<< HEAD
-    reactor.callLater(30, clean.start, GLSetting.cleaning_hours_delta * 3600)
-    reactor.callLater(40, mailflush.start, GLSetting.mailflush_minutes_delta * 60)
-=======
     reactor.callLater(1, clean.start, 30)
     # reactor.callLater(30, clean.start, GLSetting.cleaning_hours_delta * 3600)
     # reactor.callLater(40, mailflush.start, GLSetting.mailflush_minutes_delta * 60)
     reactor.callLater(4, mailflush.start, 30)
->>>>>>> ec807ee2
 
     # The Stats scheduler need to be executed every hour on the hour.
     current_time = datetime_now()
