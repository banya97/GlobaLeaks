# -*- coding: UTF-8
#
#   user
#   *****
# Implementation of the User model functionalities
#
import os
from twisted.internet.defer import inlineCallbacks

from globaleaks import models, security
from globaleaks.orm import transact, transact_ro
from globaleaks.handlers.base import BaseHandler
from globaleaks.handlers.user import parse_pgp_options, user_serialize_user
from globaleaks.rest import requests, errors
from globaleaks.rest.apicache import GLApiCache
from globaleaks.settings import GLSettings
from globaleaks.utils.structures import fill_localized_keys
from globaleaks.utils.utility import log, datetime_now, read_file


def db_create_admin_user(store, request, language):
    """
    Creates a new admin
    Returns:
        (dict) the admin descriptor
    """
    user = db_create_user(store, request, language)

    log.debug("Created new admin")

    return user

@transact
def create_admin_user(store, request, language):
    return user_serialize_user(db_create_admin_user(store, request, language), language)


def db_create_custodian_user(store, request, language):
    """
    Creates a new custodian
    Returns:
        (dict) the custodian descriptor
    """
    user = db_create_user(store, request, language)

    log.debug("Created new custodian")

    return user


@transact
def create_custodian_user(store, request, language):
    return user_serialize_user(db_create_custodian_user(store, request, language), language)


def db_create_receiver(store, request, language):
    """
    Creates a new receiver
    Returns:
        (dict) the receiver descriptor
    """
    user = db_create_user(store, request, language)

    fill_localized_keys(request, models.Receiver.localized_keys, language)

    receiver = models.Receiver(request)

    # set receiver.id user.id
    receiver.id = user.id

    store.add(receiver)

    contexts = request.get('contexts', [])
    for context_id in contexts:
        context = models.Context.get(store, context_id)
        if not context:
            raise errors.ContextIdNotFound
        context.receivers.add(receiver)

    log.debug("Created new receiver")

    return receiver

@transact
def create_receiver_user(store, request, language):
    receiver = db_create_receiver(store, request, language)
    return user_serialize_user(receiver.user, language)


def db_create_user(store, request, language):
    fill_localized_keys(request, models.User.localized_keys, language)

    user = models.User({
        'username': request['username'],
        'role': request['role'],
        'state': u'enabled',
        'deletable': request['deletable'],
        'name': request['name'],
        'description': request['description'],
        'language': u'en',
        'timezone': 0,
        'password_change_needed': request['password_change_needed'],
        'mail_address': request['mail_address']
    })

    if request['username'] == '':
        user.username = user.id

<<<<<<< HEAD
    # TODO use dynamic defaults
    user.salt = security.generateRandomSalt();
    user.auth_token_hash = security.derive_auth_hash(GLSettings.default_password, user.salt)
=======
    password = request['password']
    if len(password) == 0:
        password = GLSettings.memory_copy.default_password

    user.salt = security.generateRandomSalt()
    user.password = security.hash_password(password, user.salt)
>>>>>>> 37d26cb6

    # The various options related in manage PGP keys are used here.
    parse_pgp_options(user, request)

    #prv_key = os.path.join(os.path.dirname(__file__), '../../tests/keys/VALID_PGP_KEY1_PRV')
    #pub_key = os.path.join(os.path.dirname(__file__), '../../tests/keys/VALID_PGP_KEY1_PUB')
    #user.ccrypto_key_private = read_file(prv_key)
    #user.ccrypto_key_public = read_file(pub_key)

    store.add(user)

    return user


def db_admin_update_user(store, user_id, request, language):
    """
    Updates the specified user.
    raises: globaleaks.errors.ReceiverIdNotFound` if the receiver does not exist.
    """
    user = models.User.get(store, user_id)
    if not user:
        raise errors.UserIdNotFound

    fill_localized_keys(request, models.User.localized_keys, language)

    user.update(request)

    # The various options related in manage PGP keys are used here.
    parse_pgp_options(user, request)

    return user


@transact
def admin_update_user(store, user_id, request, language):
    return user_serialize_user(db_admin_update_user(store, user_id, request, language), language)


def db_get_user(store, user_id):
    """
    raises :class:`globaleaks.errors.UserIdNotFound` if the user does
    not exist.
    Returns:
        (dict) the user
    """
    user = models.User.get(store, user_id)

    if not user:
        raise errors.UserIdNotFound

    return user


@transact_ro
def get_user(store, user_id, language):
    user = db_get_user(store, user_id)
    return user_serialize_user(user, language)


def db_get_admin_users(store):
    return [user_serialize_user(user, GLSettings.memory_copy.default_language)
            for user in store.find(models.User,models.User.role == u'admin')]


@transact
def delete_user(store, user_id):
    user = db_get_user(store, user_id)

    if not user.deletable:
        raise errors.UserNotDeletable

    store.remove(user)


@transact_ro
def get_user_list(store, language):
    """
    Returns:
        (list) the list of users
    """
    users = store.find(models.User)
    return [user_serialize_user(user, language) for user in users]


class UsersCollection(BaseHandler):
    @BaseHandler.transport_security_check('admin')
    @BaseHandler.authenticated('admin')
    @inlineCallbacks
    def get(self):
        """
        Return all the users.

        Parameters: None
        Response: adminUsersList
        Errors: None
        """
        response = yield get_user_list(self.request.language)

        self.write(response)

    @BaseHandler.transport_security_check('admin')
    @BaseHandler.authenticated('admin')
    @inlineCallbacks
    def post(self):
        """
        Create a new user

        Request: AdminUserDesc
        Response: AdminUserDesc
        Errors: InvalidInputFormat, UserIdNotFound
        """
        request = self.validate_message(self.request.body,
                                        requests.AdminUserDesc)

        if request['role'] == 'receiver':
            response = yield create_receiver_user(request, self.request.language)
        elif request['role'] == 'custodian':
            response = yield create_custodian_user(request, self.request.language)
        elif request['role'] == 'admin':
            response = yield create_admin_user(request, self.request.language)

        GLApiCache.invalidate()

        self.set_status(201) # Created
        self.write(response)


class UserInstance(BaseHandler):
    @BaseHandler.transport_security_check('admin')
    @BaseHandler.authenticated('admin')
    @inlineCallbacks
    def get(self, user_id):
        """
        Get the specified user.

        Parameters: user_id
        Response: AdminUserDesc
        Errors: InvalidInputFormat, UserIdNotFound
        """
        response = yield get_user(user_id, self.request.language)

        self.write(response)

    @BaseHandler.transport_security_check('admin')
    @BaseHandler.authenticated('admin')
    @inlineCallbacks
    def put(self, user_id):
        """
        Update the specified user.

        Parameters: user_id
        Request: AdminUserDesc
        Response: AdminUserDesc
        Errors: InvalidInputFormat, UserIdNotFound
        """
        request = self.validate_message(self.request.body, requests.AdminUserDesc)

        response = yield admin_update_user(user_id, request, self.request.language)
        GLApiCache.invalidate()

        self.set_status(201)
        self.write(response)

    @inlineCallbacks
    @BaseHandler.transport_security_check('admin')
    @BaseHandler.authenticated('admin')
    def delete(self, user_id):
        """
        Delete the specified user.

        Parameters: user_id
        Request: None
        Response: None
        Errors: InvalidInputFormat, UserIdNotFound
        """
        yield delete_user(user_id)

        GLApiCache.invalidate()<|MERGE_RESOLUTION|>--- conflicted
+++ resolved
@@ -99,33 +99,20 @@
         'description': request['description'],
         'language': u'en',
         'timezone': 0,
-        'password_change_needed': request['password_change_needed'],
+        'password_change_needed': True,
         'mail_address': request['mail_address']
     })
 
     if request['username'] == '':
         user.username = user.id
 
-<<<<<<< HEAD
-    # TODO use dynamic defaults
     user.salt = security.generateRandomSalt();
-    user.auth_token_hash = security.derive_auth_hash(GLSettings.default_password, user.salt)
-=======
-    password = request['password']
-    if len(password) == 0:
-        password = GLSettings.memory_copy.default_password
-
-    user.salt = security.generateRandomSalt()
-    user.password = security.hash_password(password, user.salt)
->>>>>>> 37d26cb6
+    # TODO Require password change
+    node = store.find(models.Node).one()
+    user.auth_token_hash = security.derive_auth_hash(node.default_password, user.salt)
 
     # The various options related in manage PGP keys are used here.
     parse_pgp_options(user, request)
-
-    #prv_key = os.path.join(os.path.dirname(__file__), '../../tests/keys/VALID_PGP_KEY1_PRV')
-    #pub_key = os.path.join(os.path.dirname(__file__), '../../tests/keys/VALID_PGP_KEY1_PUB')
-    #user.ccrypto_key_private = read_file(prv_key)
-    #user.ccrypto_key_public = read_file(pub_key)
 
     store.add(user)
 
