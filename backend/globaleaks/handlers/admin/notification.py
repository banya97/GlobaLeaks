--- conflicted
+++ resolved
@@ -157,10 +157,7 @@
         response = yield update_notification(request, self.request.language)
 
         self.set_status(202)
-<<<<<<< HEAD
         self.write(response)
-=======
-        self.finish(response)
 
 class EmailNotifInstance(BaseHandler):
     """
@@ -195,5 +192,4 @@
         yield sendmail(send_to, subject, msg)
       except Exception as e:
         log.debug("Sending to admin failed. Trying an exception mail")
-        raise e
->>>>>>> a82723c7
+        raise e