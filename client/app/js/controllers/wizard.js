<<<<<<< HEAD
GLClient.controller('WizardCtrl', ['$scope', '$location', '$route', '$http', '$uibModal', 'Authentication', 'Admin', 'DefaultAppdata', 'CONSTANTS', function($scope, $location, $route, $http, $uibModal, Authentication, Admin, DefaultAppdata, CONSTANTS) {
=======
GLClient.controller('WizardCtrl', ['$scope', '$location', '$route', '$http', '$uibModal', 'Authentication', 'Admin', 'AdminUtils', 'CONSTANTS',
                    function($scope, $location, $route, $http, $uibModal, Authentication, Admin, AdminUtils, CONSTANTS) {
>>>>>>> 37d26cb6
    $scope.email_regexp = CONSTANTS.email_regexp;

    $scope.step = 1;

    var finished = false;

    $scope.open_modal_allow_unencrypted = function() {
      if (!$scope.wizard.node.allow_unencrypted) {
        return;
      }

      var modalInstance = $uibModal.open({
        templateUrl: 'views/partials/disable_encryption.html',
        controller: 'DisableEncryptionCtrl'
      });

      modalInstance.result.then(function(result){
        $scope.wizard.node.allow_unencrypted = result;
      });
    };


    $scope.finish = function() {
      if (!finished) {
<<<<<<< HEAD

        var admin = {
          'mail_address': $scope.admin_mail_address,
        };

        $scope.wizard = {
          'node': $scope.admin.node,
          'admin': admin,
          'receiver': $scope.receiver,
          'context': $scope.context
        };

        $http.post('admin/wizard', $scope.wizard).then(function() {
          $scope.reload("/admin/landing");
=======
        $http.post('wizard', $scope.wizard).success(function() {
          Authentication.login('admin', $scope.wizard.admin.password, function() {
            $scope.reload("/admin/landing");
          });
>>>>>>> 37d26cb6
        });
      }
    };
    
    if ($scope.node.wizard_done) {
      /* if the wizard has been already performed redirect to the homepage */
      $location.path('/');
    } else {
      var receiver = AdminUtils.new_user();
      receiver.username = 'receiver';
      receiver.password = ''; // this causes the system to set the default password
                              // the system will then force the user to change the password
                              // at first login

      var context = AdminUtils.new_context();

      $scope.wizard = {
        'node': {},
        'admin': {
          'mail_address': '',
          'password': ''
        },
        'receiver': receiver,
        'context': context
      };
    }
}]);<|MERGE_RESOLUTION|>--- conflicted
+++ resolved
@@ -1,9 +1,5 @@
-<<<<<<< HEAD
-GLClient.controller('WizardCtrl', ['$scope', '$location', '$route', '$http', '$uibModal', 'Authentication', 'Admin', 'DefaultAppdata', 'CONSTANTS', function($scope, $location, $route, $http, $uibModal, Authentication, Admin, DefaultAppdata, CONSTANTS) {
-=======
 GLClient.controller('WizardCtrl', ['$scope', '$location', '$route', '$http', '$uibModal', 'Authentication', 'Admin', 'AdminUtils', 'CONSTANTS',
                     function($scope, $location, $route, $http, $uibModal, Authentication, Admin, AdminUtils, CONSTANTS) {
->>>>>>> 37d26cb6
     $scope.email_regexp = CONSTANTS.email_regexp;
 
     $scope.step = 1;
@@ -28,27 +24,11 @@
 
     $scope.finish = function() {
       if (!finished) {
-<<<<<<< HEAD
-
-        var admin = {
-          'mail_address': $scope.admin_mail_address,
-        };
-
-        $scope.wizard = {
-          'node': $scope.admin.node,
-          'admin': admin,
-          'receiver': $scope.receiver,
-          'context': $scope.context
-        };
-
-        $http.post('admin/wizard', $scope.wizard).then(function() {
-          $scope.reload("/admin/landing");
-=======
         $http.post('wizard', $scope.wizard).success(function() {
+          // TODO post merge. Needs check.
           Authentication.login('admin', $scope.wizard.admin.password, function() {
             $scope.reload("/admin/landing");
           });
->>>>>>> 37d26cb6
         });
       }
     };
