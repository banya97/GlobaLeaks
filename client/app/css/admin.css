.adminConfigSection {
  margin-bottom: 25px;
}

.configItem {
  background-color: #FCFCFC;
  box-shadow: 2px 1px 5px #888888;
  border: 1px solid #CCC;
  border-radius: 3px;
  padding: 16px;
  margin-top: 20px;
  margin-bottom: 5px;
}

#StepAddBox, #StepsEditBox, #FieldsEditBox, #ContextAdvancedSettingsBox {
  margin-top: 30px;
}

.addField, .addFieldFromTemplate {
  clear: both;
  margin-bottom: 0.8em;
}

.fileDetails {
  margin: 0 0 0.8em 20px;
}

.field {
  position: relative;
  border: 1px solid rgb(204, 204, 204);
  margin-bottom: 20px;
}

.fieldLabel {
  margin-top: 20px;
}

.editorHeader {
  background-color: rgb(252, 252, 252);
}

.editorHeaderTitle {
  letter-spacing: -1px;
  line-height: 1;
  display: block;
}

.editorHeaderTitle {
  font-size: 20px;
  font-weight: bold;
}

.editorTitle {
  font-size: 18px;
}

.fieldOption {
  margin-bottom: 0.8em;
}

.selectionList {
  background-color: #fff;
  padding: 1em;
  border: 1px solid #cccccc;
}

.selectionList .row {
  margin-left: 0;
}

.selectionContextItem .checkbox {
  display: inline;
  top: 0;
  position: absolute;
  left: -40px;
}

text.axis-workweek {
  fill: #000;
}

text.axis-worktime {
  fill: #000;
}


.file-upload input[type='file'] {
  visibility: hidden;
}

#HttpsSettings .status-line h3 {
  display: inline-block;
}

#HttpsSettings .status-line .label {
  font-size: 100%;
}

<<<<<<< HEAD
.https-file-res input[type="file"] {
  display: none;
=======
.changelogmsg {
  white-space: pre-line;
  width: 85ch;
>>>>>>> e3608288
}<|MERGE_RESOLUTION|>--- conflicted
+++ resolved
@@ -96,12 +96,11 @@
   font-size: 100%;
 }
 
-<<<<<<< HEAD
 .https-file-res input[type="file"] {
   display: none;
-=======
+}
+
 .changelogmsg {
   white-space: pre-line;
   width: 85ch;
->>>>>>> e3608288
 }